--- conflicted
+++ resolved
@@ -307,15 +307,12 @@
           - name: CentOS 7
             image: centos:7
             compiler: gcc
-<<<<<<< HEAD
           - name: openSUSE Leap 15
             image: opensuse/leap:15
             compiler: auto
-=======
           - name: ArchLinux base
             image: archlinux:base
             compiler: gcc
->>>>>>> 6350d729
     runs-on: ubuntu-22.04
     container:
       image: ${{ matrix.image }}
@@ -324,19 +321,6 @@
         if: ${{ startsWith(matrix.image, 'centos') }}
         run: |
           yum install -y centos-release-scl-rh
-<<<<<<< HEAD
-          yum install -y devtoolset-11 python3 autoconf automake wget git
-      
-      - name: Setup openSUSE
-        if: ${{ startsWith(matrix.image, 'opensuse') }}
-        run: |
-          zypper install -y gcc11 gcc11-c++ make wget git autoconf automake python3 curl tar gzip cmake
-          update-alternatives --install /usr/bin/cc cc /usr/bin/gcc-11 100
-          update-alternatives --install /usr/bin/c++ c++ /usr/bin/g++-11 100
-      
-      - name: Retrieve NPROC
-        run: echo "NPROC=$(nproc)" >> $GITHUB_ENV
-=======
           yum install -y devtoolset-11 python3 autoconf automake wget git gcc gcc-c++
           echo "NPROC=$(nproc)" >> $GITHUB_ENV
           mv /usr/bin/gcc /usr/bin/gcc-4.8.5
@@ -350,7 +334,14 @@
           pacman -Syu --noconfirm
           pacman -Sy --noconfirm autoconf automake python3 git wget which cmake make gcc
           echo "NPROC=$(nproc)" >> $GITHUB_ENV
->>>>>>> 6350d729
+
+      - name: Setup openSUSE
+        if: ${{ startsWith(matrix.image, 'opensuse') }}
+        run: |
+          zypper install -y gcc11 gcc11-c++ make wget git autoconf automake python3 curl tar gzip cmake
+          update-alternatives --install /usr/bin/cc cc /usr/bin/gcc-11 100
+          update-alternatives --install /usr/bin/c++ c++ /usr/bin/g++-11 100
+          echo "NPROC=$(nproc)" >> $GITHUB_ENV
 
       - name: Cache redis
         id: cache-redis
@@ -374,16 +365,11 @@
           bash cmake-3.26.4-linux-x86_64.sh --skip-license --prefix=/usr
 
       - uses: actions/checkout@v3
-      # - uses: actions/setup-go@v3
-      #   with:
-      #     go-version-file: 'tests/gocase/go.mod'
+      - uses: actions/setup-go@v3
+        with:
+          go-version-file: 'tests/gocase/go.mod'
 
       - name: Build Kvrocks
-        run: |
-          ./x.py build -j$NPROC --unittest --compiler ${{ matrix.compiler }}
-      
-      - name: Build Kvrocks
-        if: ${{ !startsWith(matrix.image, 'centos') }}
         run: |
           ./x.py build -j$NPROC --unittest --compiler ${{ matrix.compiler }}
 
