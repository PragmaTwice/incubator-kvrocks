--- conflicted
+++ resolved
@@ -68,8 +68,7 @@
  public:
   Config();
   ~Config() = default;
-<<<<<<< HEAD
-  int port = 6666;
+  int port = 0;
   int tls_port = 0;
   std::string tls_cert_file;
   std::string tls_key_file;
@@ -84,10 +83,6 @@
   bool tls_session_caching = true;
   int tls_session_cache_size = 1024 * 20;
   int tls_session_cache_timeout = 300;
-=======
-
-  int port = 0;
->>>>>>> dbd968b4
   int workers = 0;
   int timeout = 0;
   int loglevel = 0;
