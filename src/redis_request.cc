/*
 * Licensed to the Apache Software Foundation (ASF) under one
 * or more contributor license agreements.  See the NOTICE file
 * distributed with this work for additional information
 * regarding copyright ownership.  The ASF licenses this file
 * to you under the Apache License, Version 2.0 (the
 * "License"); you may not use this file except in compliance
 * with the License.  You may obtain a copy of the License at
 *
 *   http://www.apache.org/licenses/LICENSE-2.0
 *
 * Unless required by applicable law or agreed to in writing,
 * software distributed under the License is distributed on an
 * "AS IS" BASIS, WITHOUT WARRANTIES OR CONDITIONS OF ANY
 * KIND, either express or implied.  See the License for the
 * specific language governing permissions and limitations
 * under the License.
 *
 */

#include <chrono>
#include <utility>
#include <memory>
#include <glog/logging.h>
#include <rocksdb/perf_context.h>
#include <rocksdb/iostats_context.h>

#include "util.h"
#include "redis_reply.h"
#include "redis_request.h"
#include "redis_connection.h"
#include "server.h"
#include "redis_slot.h"
#include "event_util.h"

namespace Redis {
const size_t PROTO_INLINE_MAX_SIZE = 16 * 1024L;
const size_t PROTO_BULK_MAX_SIZE = 512 * 1024L * 1024L;
const size_t PROTO_MULTI_MAX_SIZE = 1024 * 1024L;

Status Request::Tokenize(evbuffer *input) {
  size_t pipeline_size = 0;
  while (true) {
    switch (state_) {
      case ArrayLen: {
        UniqueEvbufReadln line(input, EVBUFFER_EOL_CRLF_STRICT);
        if (!line || line.length <= 0) {
          if (pipeline_size > 128) {
            LOG(INFO) << "Large pipeline detected: " << pipeline_size;
          }
          if (line) {
            continue;
          }
          return Status::OK();
        }
        pipeline_size++;
        svr_->stats_.IncrInbondBytes(line.length);
        if (line[0] == '*') {
          try {
<<<<<<< HEAD
            multi_bulk_len_ = std::stoull(std::string(line.get() + 1, line.length - 1));
=======
            multi_bulk_len_ = std::stoll(std::string(line + 1, len-1));
>>>>>>> e910200d
          } catch (std::exception &e) {
            return Status(Status::NotOK, "Protocol error: invalid multibulk length");
          }
<<<<<<< HEAD
          if (multi_bulk_len_ > PROTO_MULTI_MAX_SIZE) {
=======
          if (multi_bulk_len_ <= 0) {
              multi_bulk_len_ = 0;
              free(line);
              continue;
          }
          if (multi_bulk_len_ > (int64_t)PROTO_MULTI_MAX_SIZE) {
            free(line);
>>>>>>> e910200d
            return Status(Status::NotOK, "Protocol error: invalid multibulk length");
          }
          state_ = BulkLen;
        } else {
          if (line.length > PROTO_INLINE_MAX_SIZE) {
            return Status(Status::NotOK, "Protocol error: invalid bulk length");
          }
          tokens_ = Util::Split(std::string(line.get(), line.length), " \t");
          commands_.emplace_back(std::move(tokens_));
          state_ = ArrayLen;
        }
        break;
      }
      case BulkLen: {
        UniqueEvbufReadln line(input, EVBUFFER_EOL_CRLF_STRICT);
        if (!line || line.length <= 0) return Status::OK();
        svr_->stats_.IncrInbondBytes(line.length);
        if (line[0] != '$') {
          return Status(Status::NotOK, "Protocol error: expected '$'");
        }
        try {
          bulk_len_ = std::stoull(std::string(line.get() + 1, line.length - 1));
        } catch (std::exception &e) {
          return Status(Status::NotOK, "Protocol error: invalid bulk length");
        }
        if (bulk_len_ > PROTO_BULK_MAX_SIZE) {
          return Status(Status::NotOK, "Protocol error: invalid bulk length");
        }
        state_ = BulkData;
        break;
      }
      case BulkData:
        if (evbuffer_get_length(input) < bulk_len_ + 2) return Status::OK();
        char *data = reinterpret_cast<char *>(evbuffer_pullup(input, bulk_len_ + 2));
        tokens_.emplace_back(data, bulk_len_);
        evbuffer_drain(input, bulk_len_ + 2);
        svr_->stats_.IncrInbondBytes(bulk_len_ + 2);
        --multi_bulk_len_;
        if (multi_bulk_len_ == 0) {
          state_ = ArrayLen;
          commands_.emplace_back(std::move(tokens_));
          tokens_.clear();
        } else {
          state_ = BulkLen;
        }
        break;
    }
  }
}

}  // namespace Redis<|MERGE_RESOLUTION|>--- conflicted
+++ resolved
@@ -57,25 +57,15 @@
         svr_->stats_.IncrInbondBytes(line.length);
         if (line[0] == '*') {
           try {
-<<<<<<< HEAD
-            multi_bulk_len_ = std::stoull(std::string(line.get() + 1, line.length - 1));
-=======
-            multi_bulk_len_ = std::stoll(std::string(line + 1, len-1));
->>>>>>> e910200d
+            multi_bulk_len_ = std::stoll(std::string(line.get() + 1, line.length - 1));
           } catch (std::exception &e) {
             return Status(Status::NotOK, "Protocol error: invalid multibulk length");
           }
-<<<<<<< HEAD
-          if (multi_bulk_len_ > PROTO_MULTI_MAX_SIZE) {
-=======
           if (multi_bulk_len_ <= 0) {
               multi_bulk_len_ = 0;
-              free(line);
               continue;
           }
           if (multi_bulk_len_ > (int64_t)PROTO_MULTI_MAX_SIZE) {
-            free(line);
->>>>>>> e910200d
             return Status(Status::NotOK, "Protocol error: invalid multibulk length");
           }
           state_ = BulkLen;
