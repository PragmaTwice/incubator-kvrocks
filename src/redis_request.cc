/*
 * Licensed to the Apache Software Foundation (ASF) under one
 * or more contributor license agreements.  See the NOTICE file
 * distributed with this work for additional information
 * regarding copyright ownership.  The ASF licenses this file
 * to you under the Apache License, Version 2.0 (the
 * "License"); you may not use this file except in compliance
 * with the License.  You may obtain a copy of the License at
 *
 *   http://www.apache.org/licenses/LICENSE-2.0
 *
 * Unless required by applicable law or agreed to in writing,
 * software distributed under the License is distributed on an
 * "AS IS" BASIS, WITHOUT WARRANTIES OR CONDITIONS OF ANY
 * KIND, either express or implied.  See the License for the
 * specific language governing permissions and limitations
 * under the License.
 *
 */

#include <chrono>
#include <utility>
#include <memory>
#include <glog/logging.h>
#include <rocksdb/perf_context.h>
#include <rocksdb/iostats_context.h>

#include "util.h"
#include "redis_reply.h"
#include "redis_request.h"
#include "redis_connection.h"
#include "server.h"
#include "redis_slot.h"
#include "event_utils.h"

namespace Redis {
const size_t PROTO_INLINE_MAX_SIZE = 16 * 1024L;
const size_t PROTO_BULK_MAX_SIZE = 512 * 1024L * 1024L;
const size_t PROTO_MULTI_MAX_SIZE = 1024 * 1024L;

Status Request::Tokenize(evbuffer *input) {
  size_t pipeline_size = 0;
  while (true) {
    switch (state_) {
      case ArrayLen: {
        UniqueEvbufReadln line(input, EVBUFFER_EOL_CRLF_STRICT);
        if (!line || line.length <= 0) {
          if (pipeline_size > 128) {
            LOG(INFO) << "Large pipeline detected: " << pipeline_size;
          }
          if (line) {
            continue;
          }
          return Status::OK();
        }
        pipeline_size++;
        svr_->stats_.IncrInbondBytes(line.length);
        if (line[0] == '*') {
          try {
            multi_bulk_len_ = std::stoull(std::string(line.get() + 1, line.length - 1));
          } catch (std::exception &e) {
            return Status(Status::NotOK, "Protocol error: invalid multibulk length");
          }
          if (multi_bulk_len_ > PROTO_MULTI_MAX_SIZE) {
            return Status(Status::NotOK, "Protocol error: invalid multibulk length");
          }
          state_ = BulkLen;
        } else {
          if (line.length > PROTO_INLINE_MAX_SIZE) {
            return Status(Status::NotOK, "Protocol error: invalid bulk length");
          }
<<<<<<< HEAD
          Util::Split(std::string(line.get(), line.length), " \t", &tokens_);
=======
          tokens_ = Util::Split(std::string(line, len), " \t");
>>>>>>> 76e63553
          commands_.emplace_back(std::move(tokens_));
          state_ = ArrayLen;
        }
        break;
      }
      case BulkLen: {
        UniqueEvbufReadln line(input, EVBUFFER_EOL_CRLF_STRICT);
        if (!line || line.length <= 0) return Status::OK();
        svr_->stats_.IncrInbondBytes(line.length);
        if (line[0] != '$') {
          return Status(Status::NotOK, "Protocol error: expected '$'");
        }
        try {
          bulk_len_ = std::stoull(std::string(line.get() + 1, line.length - 1));
        } catch (std::exception &e) {
          return Status(Status::NotOK, "Protocol error: invalid bulk length");
        }
        if (bulk_len_ > PROTO_BULK_MAX_SIZE) {
          return Status(Status::NotOK, "Protocol error: invalid bulk length");
        }
        state_ = BulkData;
        break;
      }
      case BulkData:
        if (evbuffer_get_length(input) < bulk_len_ + 2) return Status::OK();
        char *data = reinterpret_cast<char *>(evbuffer_pullup(input, bulk_len_ + 2));
        tokens_.emplace_back(data, bulk_len_);
        evbuffer_drain(input, bulk_len_ + 2);
        svr_->stats_.IncrInbondBytes(bulk_len_ + 2);
        --multi_bulk_len_;
        if (multi_bulk_len_ == 0) {
          state_ = ArrayLen;
          commands_.emplace_back(std::move(tokens_));
          tokens_.clear();
        } else {
          state_ = BulkLen;
        }
        break;
    }
  }
}

}  // namespace Redis<|MERGE_RESOLUTION|>--- conflicted
+++ resolved
@@ -69,11 +69,7 @@
           if (line.length > PROTO_INLINE_MAX_SIZE) {
             return Status(Status::NotOK, "Protocol error: invalid bulk length");
           }
-<<<<<<< HEAD
-          Util::Split(std::string(line.get(), line.length), " \t", &tokens_);
-=======
-          tokens_ = Util::Split(std::string(line, len), " \t");
->>>>>>> 76e63553
+          tokens_ = Util::Split(std::string(line.get(), line.length), " \t");
           commands_.emplace_back(std::move(tokens_));
           state_ = ArrayLen;
         }
