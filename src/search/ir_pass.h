/*
 * Licensed to the Apache Software Foundation (ASF) under one
 * or more contributor license agreements.  See the NOTICE file
 * distributed with this work for additional information
 * regarding copyright ownership.  The ASF licenses this file
 * to you under the Apache License, Version 2.0 (the
 * "License"); you may not use this file except in compliance
 * with the License.  You may obtain a copy of the License at
 *
 *   http://www.apache.org/licenses/LICENSE-2.0
 *
 * Unless required by applicable law or agreed to in writing,
 * software distributed under the License is distributed on an
 * "AS IS" BASIS, WITHOUT WARRANTIES OR CONDITIONS OF ANY
 * KIND, either express or implied.  See the License for the
 * specific language governing permissions and limitations
 * under the License.
 *
 */

#pragma once

#include "ir.h"

namespace kqir {

struct Pass {
  virtual std::unique_ptr<Node> Transform(std::unique_ptr<Node> node) = 0;
};

struct Visitor : Pass {
  std::unique_ptr<Node> Transform(std::unique_ptr<Node> node) override {
    if (auto v = Node::As<SearchStmt>(std::move(node))) {
      return Visit(std::move(v));
    } else if (auto v = Node::As<SelectExpr>(std::move(node))) {
      return Visit(std::move(v));
    } else if (auto v = Node::As<IndexRef>(std::move(node))) {
      return Visit(std::move(v));
    } else if (auto v = Node::As<LimitClause>(std::move(node))) {
      return Visit(std::move(v));
    } else if (auto v = Node::As<SortByClause>(std::move(node))) {
      return Visit(std::move(v));
    } else if (auto v = Node::As<AndExpr>(std::move(node))) {
      return Visit(std::move(v));
    } else if (auto v = Node::As<OrExpr>(std::move(node))) {
      return Visit(std::move(v));
    } else if (auto v = Node::As<NotExpr>(std::move(node))) {
      return Visit(std::move(v));
    } else if (auto v = Node::As<NumericCompareExpr>(std::move(node))) {
      return Visit(std::move(v));
    } else if (auto v = Node::As<NumericLiteral>(std::move(node))) {
      return Visit(std::move(v));
    } else if (auto v = Node::As<FieldRef>(std::move(node))) {
      return Visit(std::move(v));
    } else if (auto v = Node::As<TagContainExpr>(std::move(node))) {
      return Visit(std::move(v));
    } else if (auto v = Node::As<StringLiteral>(std::move(node))) {
      return Visit(std::move(v));
    } else if (auto v = Node::As<BoolLiteral>(std::move(node))) {
      return Visit(std::move(v));
    }

    __builtin_unreachable();
  }

  template <typename T>
  std::unique_ptr<T> VisitAs(std::unique_ptr<T> n) {
    return Node::MustAs<T>(Visit(std::move(n)));
  }

  template <typename T>
  std::unique_ptr<T> TransformAs(std::unique_ptr<Node> n) {
    return Node::MustAs<T>(Transform(std::move(n)));
  }

  virtual std::unique_ptr<Node> Visit(std::unique_ptr<SearchStmt> node) {
    node->index = VisitAs<IndexRef>(std::move(node->index));
    node->select_expr = VisitAs<SelectExpr>(std::move(node->select_expr));
<<<<<<< HEAD
    node->query_expr = TransformAs<QueryExpr>(std::move(node->query_expr));
    if (node->sort_by) node->sort_by = VisitAs<SortBy>(std::move(node->sort_by));
    if (node->limit) node->limit = VisitAs<Limit>(std::move(node->limit));
=======
    if (node->query_expr) node->query_expr = TransformAs<QueryExpr>(std::move(node->query_expr));
    if (node->sort_by) node->sort_by = VisitAs<SortByClause>(std::move(node->sort_by));
    if (node->limit) node->limit = VisitAs<LimitClause>(std::move(node->limit));
>>>>>>> 66595db3
    return node;
  }

  virtual std::unique_ptr<Node> Visit(std::unique_ptr<SelectExpr> node) {
    for (auto &n : node->fields) {
      n = VisitAs<FieldRef>(std::move(n));
    }

    return node;
  }

  virtual std::unique_ptr<Node> Visit(std::unique_ptr<IndexRef> node) { return node; }

  virtual std::unique_ptr<Node> Visit(std::unique_ptr<FieldRef> node) { return node; }

  virtual std::unique_ptr<Node> Visit(std::unique_ptr<BoolLiteral> node) { return node; }

  virtual std::unique_ptr<Node> Visit(std::unique_ptr<StringLiteral> node) { return node; }

  virtual std::unique_ptr<Node> Visit(std::unique_ptr<NumericLiteral> node) { return node; }

  virtual std::unique_ptr<Node> Visit(std::unique_ptr<NumericCompareExpr> node) {
    node->field = VisitAs<FieldRef>(std::move(node->field));
    node->num = VisitAs<NumericLiteral>(std::move(node->num));
    return node;
  }

  virtual std::unique_ptr<Node> Visit(std::unique_ptr<TagContainExpr> node) {
    node->field = VisitAs<FieldRef>(std::move(node->field));
    node->tag = VisitAs<StringLiteral>(std::move(node->tag));
    return node;
  }

  virtual std::unique_ptr<Node> Visit(std::unique_ptr<AndExpr> node) {
    for (auto &n : node->inners) {
      n = TransformAs<QueryExpr>(std::move(n));
    }

    return node;
  }

  virtual std::unique_ptr<Node> Visit(std::unique_ptr<OrExpr> node) {
    for (auto &n : node->inners) {
      n = TransformAs<QueryExpr>(std::move(n));
    }

    return node;
  }

  virtual std::unique_ptr<Node> Visit(std::unique_ptr<NotExpr> node) {
    node->inner = TransformAs<QueryExpr>(std::move(node->inner));
    return node;
  }

  virtual std::unique_ptr<Node> Visit(std::unique_ptr<LimitClause> node) { return node; }

  virtual std::unique_ptr<Node> Visit(std::unique_ptr<SortByClause> node) {
    node->field = VisitAs<FieldRef>(std::move(node->field));
    return node;
  }
};

}  // namespace kqir<|MERGE_RESOLUTION|>--- conflicted
+++ resolved
@@ -76,15 +76,9 @@
   virtual std::unique_ptr<Node> Visit(std::unique_ptr<SearchStmt> node) {
     node->index = VisitAs<IndexRef>(std::move(node->index));
     node->select_expr = VisitAs<SelectExpr>(std::move(node->select_expr));
-<<<<<<< HEAD
     node->query_expr = TransformAs<QueryExpr>(std::move(node->query_expr));
-    if (node->sort_by) node->sort_by = VisitAs<SortBy>(std::move(node->sort_by));
-    if (node->limit) node->limit = VisitAs<Limit>(std::move(node->limit));
-=======
-    if (node->query_expr) node->query_expr = TransformAs<QueryExpr>(std::move(node->query_expr));
     if (node->sort_by) node->sort_by = VisitAs<SortByClause>(std::move(node->sort_by));
     if (node->limit) node->limit = VisitAs<LimitClause>(std::move(node->limit));
->>>>>>> 66595db3
     return node;
   }
 
